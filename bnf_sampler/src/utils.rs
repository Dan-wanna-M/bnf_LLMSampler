--- conflicted
+++ resolved
@@ -106,11 +106,7 @@
         ))?;
         let token_id = line[..start]
             .parse::<u32>()
-<<<<<<< HEAD
-            .map_err(|x| anyhow!("{line} cannot be parsed due to {x}."))?;
-=======
-            .unwrap_or_else(|x| panic!("{line} cannot be parsed: {x}"));
->>>>>>> e2acaf43
+            .map_err(|x| anyhow!("{line} cannot be parsed: {x}."))?;
         start += 1;
         end -= 1;
         if line.chars().nth(start).unwrap() == 'b' {
